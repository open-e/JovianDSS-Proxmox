--- conflicted
+++ resolved
@@ -47,51 +47,34 @@
                 "reason": reason})
         self.message = msg
         super().__init__(self.message)
-<<<<<<< HEAD
         self.errcode = 3
-=======
->>>>>>> 9f5c6c22
 
 
 class JDSSCommunicationFailure(JDSSException):
     """Communication with host failed at all fiven IP"""
 
     def __init__(self, hosts, request):
-<<<<<<< HEAD
-
-=======
         self.errcode = 4
->>>>>>> 9f5c6c22
         self.interfaces = hosts
         msg = ("None of interfaces: %(hosts)s responded to request "
                "%(request)s." % {"hosts": ', '.join(hosts),
                                  "request": request})
         self.message = msg
         super().__init__(self.message)
-<<<<<<< HEAD
         self.errcode = 4
-=======
->>>>>>> 9f5c6c22
 
 
 class JDSSOutdated(JDSSException):
     """Outdated"""
 
     def __init__(self, feature):
-<<<<<<< HEAD
-
-=======
-        self.errcode = 5
->>>>>>> 9f5c6c22
+
         msg = (("Feature %(feature)s is not supported in current version of "
                "JovianDSS") % {"feature": feature})
 
         self.message = msg
         super().__init__(self.message)
-<<<<<<< HEAD
         self.errcode = 5
-=======
->>>>>>> 9f5c6c22
 
 
 class JDSSVIPNotFoundException(JDSSException):
